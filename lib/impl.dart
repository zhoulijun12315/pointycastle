// Copyright (c) 2013, Iván Zaera Avellón - izaera@gmail.com
// Use of this source code is governed by a LGPL v3 license.
// See the LICENSE file for more information.

/**
 * This library contains all out-of-the-box implementations of the interfaces
 * provided in the API.
 *
 * You must call [initCipher] method before using this library to load all
 * implementations into cipher's API factories.
 */
library cipher.impl;

import "package:cipher/api.dart";

import "package:cipher/adapters/stream_cipher_adapters.dart";

import "package:cipher/digests/ripemd160.dart";

import "package:cipher/engines/aes_fast.dart";
import "package:cipher/engines/salsa20.dart";
import "package:cipher/engines/null_block_cipher.dart";

import "package:cipher/modes/sic.dart";
import "package:cipher/modes/cbc.dart";

import "package:cipher/paddings/padded_block_cipher.dart";
import "package:cipher/paddings/pkcs7.dart";

bool _initialized = false;

/**
 *  This is the initializer method for this library. It must be called prior
 *  to use any of the implementations.
 */
void initCipher() {
<<<<<<< HEAD
  _registerBlockCiphers();
  _registerChainingBlockCiphers();
  _registerStreamCiphers();
  _registerDigests();
  _registerPaddings();
  _registerPaddedBlockCiphers();
}

void _registerBlockCiphers() {
  BlockCipher.registry["AES"] = (_) => new AESFastEngine();
  BlockCipher.registry["Null"] = (_) => new NullBlockCipher();
}

void _registerChainingBlockCiphers() {
  ChainingBlockCipher.registry.registerDynamicFactory( ( String algorithmName ) {
    var parts = algorithmName.split("/");

    if( parts.length!=2 ) return null;

    var underlyingCipher = _createOrNull( () =>
        new BlockCipher(parts[0])
    );

    if( underlyingCipher!=null ) {
      switch( parts[1] ) {

        case "SIC":
          return new StreamCipherAsChainingBlockCipher(
              underlyingCipher.blockSize,
              new SICStreamCipher(underlyingCipher),
              underlyingCipher
          );

        case "CTR":
          return new StreamCipherAsChainingBlockCipher(
              underlyingCipher.blockSize,
              new CTRStreamCipher(underlyingCipher),
              underlyingCipher
          );

        case "CBC":
          return new CBCBlockCipher( underlyingCipher );

        default:
          return null;
      }
    }

  });
}

void _registerStreamCiphers() {
  StreamCipher.registry["Salsa20"] = (_) => new Salsa20Engine();
  StreamCipher.registry.registerDynamicFactory( ( String algorithmName ) {
    var parts = algorithmName.split("/");

    if( parts.length!=2 ) return null;
    if( parts[1]!="SIC" && parts[1]!="CTR" ) return null;

    var underlyingCipher = _createOrNull( () =>
        new BlockCipher(parts[0])
    );

    if( underlyingCipher!=null ) {
      switch( parts[1] ) {

        case "SIC":
          return new SICStreamCipher( underlyingCipher );

        case "CTR":
          return new CTRStreamCipher( underlyingCipher );

        default:
          return null;
      }
    }

  });
}

void _registerDigests() {
  Digest.registry["RIPEMD-160"] = (_) => new RIPEMD160Digest();
}

void _registerPaddings() {
  Padding.registry["PKCS7"] = (_) => new PKCS7Padding();
}

void _registerPaddedBlockCiphers() {
  PaddedBlockCipher.registry.registerDynamicFactory( (String algorithmName) {
    var lastSepIndex = algorithmName.lastIndexOf("/");

    if( lastSepIndex==-1 ) return null;

    var padding = _createOrNull( () =>
      new Padding(algorithmName.substring(lastSepIndex+1))
    );
    var underlyingCipher = _createOrNull( () =>
      new ChainingBlockCipher(algorithmName.substring(0,lastSepIndex))
    );

    return new PaddedBlockCipherImpl(padding, underlyingCipher);
  });
}

dynamic _createOrNull( closure() ) {
  try {
   return closure();
  } on ArgumentError catch( e ) {
    return null;
  }
=======

  if( !_initialized ) {
    _initialized = true;

    // Register block ciphers
    BlockCipher.register( "AES", () => new AESFastEngine() );
    BlockCipher.register( "Null", () => new NullBlockCipher() );

    // Register chaining block ciphers
    ChainingBlockCipher.register( "SIC", (underlyingCipher) => new SICBlockCipher(underlyingCipher) );
    ChainingBlockCipher.register( "CTR", (underlyingCipher) => new SICBlockCipher(underlyingCipher) );

    // Register stream ciphers
    StreamCipher.register( "Salsa20", () => new Salsa20Engine() );

    // Register digests
    Digest.register( "RIPEMD-160", () => new RIPEMD160Digest() );
  }

>>>>>>> 0b57d249
}<|MERGE_RESOLUTION|>--- conflicted
+++ resolved
@@ -1,12 +1,12 @@
-// Copyright (c) 2013, Iván Zaera Avellón - izaera@gmail.com
-// Use of this source code is governed by a LGPL v3 license.
+// Copyright (c) 2013, Iván Zaera Avellón - izaera@gmail.com  
+// Use of this source code is governed by a LGPL v3 license. 
 // See the LICENSE file for more information.
 
 /**
  * This library contains all out-of-the-box implementations of the interfaces
  * provided in the API.
- *
- * You must call [initCipher] method before using this library to load all
+ * 
+ * You must call [initCipher] method before using this library to load all 
  * implementations into cipher's API factories.
  */
 library cipher.impl;
@@ -30,17 +30,19 @@
 bool _initialized = false;
 
 /**
- *  This is the initializer method for this library. It must be called prior
+ *  This is the initializer method for this library. It must be called prior 
  *  to use any of the implementations.
  */
 void initCipher() {
-<<<<<<< HEAD
-  _registerBlockCiphers();
-  _registerChainingBlockCiphers();
-  _registerStreamCiphers();
-  _registerDigests();
-  _registerPaddings();
-  _registerPaddedBlockCiphers();
+  if( !_initialized ) {
+    _initialized = true;
+    _registerBlockCiphers();
+    _registerChainingBlockCiphers();
+    _registerStreamCiphers();
+    _registerDigests();
+    _registerPaddings();
+    _registerPaddedBlockCiphers();
+  }
 }
 
 void _registerBlockCiphers() {
@@ -146,25 +148,4 @@
   } on ArgumentError catch( e ) {
     return null;
   }
-=======
-
-  if( !_initialized ) {
-    _initialized = true;
-
-    // Register block ciphers
-    BlockCipher.register( "AES", () => new AESFastEngine() );
-    BlockCipher.register( "Null", () => new NullBlockCipher() );
-
-    // Register chaining block ciphers
-    ChainingBlockCipher.register( "SIC", (underlyingCipher) => new SICBlockCipher(underlyingCipher) );
-    ChainingBlockCipher.register( "CTR", (underlyingCipher) => new SICBlockCipher(underlyingCipher) );
-
-    // Register stream ciphers
-    StreamCipher.register( "Salsa20", () => new Salsa20Engine() );
-
-    // Register digests
-    Digest.register( "RIPEMD-160", () => new RIPEMD160Digest() );
-  }
-
->>>>>>> 0b57d249
 }